--- conflicted
+++ resolved
@@ -22,11 +22,9 @@
 
 type Prefix = Text
 
-<<<<<<< HEAD
 type AliasedModelName = Text
-=======
+
 type ModelHierarchy = [ModelName]
->>>>>>> 26daf39f
 
 {-| Type for the Swagger specification.
 
